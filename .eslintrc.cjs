const vitestPlugin = require('eslint-plugin-vitest');

module.exports = {
  env: {
    node: true,
    es2020: true,
  },
  parser: '@typescript-eslint/parser',
  parserOptions: {
    ecmaVersion: 2020,
    sourceType: 'module',
    project: ['./tsconfig.eslint.json'],
  },
  plugins: ['@typescript-eslint', 'import', 'security', 'vitest'],
  extends: [
    'eslint:recommended',
    'plugin:@typescript-eslint/recommended',
    'plugin:@typescript-eslint/recommended-requiring-type-checking',
    'plugin:import/recommended',
    'plugin:import/typescript',
    'plugin:security/recommended',
    'prettier',
  ],
  rules: {
    '@typescript-eslint/no-unused-vars': [
      'error',
      {
        argsIgnorePattern: '^_',
        varsIgnorePattern: '^_',
      },
    ],
    '@typescript-eslint/no-misused-promises': [
      'error',
      {
        checksVoidReturn: false,
      },
    ],
    'import/order': [
      'error',
      {
        groups: ['builtin', 'external', 'internal', 'parent', 'sibling', 'index'],
        'newlines-between': 'never',
        alphabetize: { order: 'asc', caseInsensitive: true },
      },
    ],
<<<<<<< HEAD
    'import/no-unresolved': ['error', { ignore: ['^node:', '^@modelcontextprotocol/sdk/'] }],
    'import/no-named-as-default': 'off',
=======
    'import/no-unresolved': 'off',
    'no-restricted-syntax': [
      'error',
      {
        selector: "MemberExpression[property.name='_parse']",
        message: 'Use zod.parse/safeParse, not internal _parse.',
      },
    ],
>>>>>>> 8f2ad265
  },
  settings: {
    'import/resolver': {
      node: true,
      typescript: { project: ['tsconfig.json', 'tsconfig.eslint.json'] },
    },
  },
  overrides: [
    {
      files: ['**/*.ts'],
      excludedFiles: ['src/http.ts'],
      rules: {
        'no-restricted-imports': ['error', { paths: [{ name: 'zod-v3', message: 'Use Zod v4. zod-v3 allowed only in src/http.ts' }] }],
      },
    },
    {
      files: ['src/http.ts'],
      rules: {
        'no-restricted-imports': 'off',
      },
    },
    {
      files: ['tests/**/*.ts'],
      env: {
        'vitest/env': true,
        node: true,
      },
      plugins: ['vitest'],
      rules: {
        ...vitestPlugin.configs.recommended.rules,
        '@typescript-eslint/no-unsafe-argument': 'off',
        '@typescript-eslint/no-unsafe-assignment': 'off',
        '@typescript-eslint/no-unsafe-member-access': 'off',
        '@typescript-eslint/no-unsafe-call': 'off',
        '@typescript-eslint/no-unsafe-return': 'off',
        '@typescript-eslint/no-misused-promises': 'off',
        'security/detect-object-injection': 'off',
      },
    },
    {
      files: ['src/logger.ts'],
      rules: {
        'security/detect-object-injection': 'off',
      },
    },
  ],
};<|MERGE_RESOLUTION|>--- conflicted
+++ resolved
@@ -43,10 +43,8 @@
         alphabetize: { order: 'asc', caseInsensitive: true },
       },
     ],
-<<<<<<< HEAD
     'import/no-unresolved': ['error', { ignore: ['^node:', '^@modelcontextprotocol/sdk/'] }],
     'import/no-named-as-default': 'off',
-=======
     'import/no-unresolved': 'off',
     'no-restricted-syntax': [
       'error',
@@ -55,7 +53,6 @@
         message: 'Use zod.parse/safeParse, not internal _parse.',
       },
     ],
->>>>>>> 8f2ad265
   },
   settings: {
     'import/resolver': {
