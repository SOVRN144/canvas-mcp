--- conflicted
+++ resolved
@@ -554,29 +554,6 @@
       },
       async (args) => {
         const { fileId, mode = 'text', maxChars = 50_000 } = ExtractFileInput.parse(args ?? {});
-<<<<<<< HEAD
-        return withCanvasErrors(async () => {
-          const canvasClient = getCanvasClient();
-          if (!canvasClient) throw new Error('Canvas client not configured');
-          const result = await extractFileContent(canvasClient, fileId, mode, maxChars);
-          
-          // Build a single preview string from blocks (first ~2k chars shown)
-          const fullText = result.blocks.map(b => b.text).join('\n\n');
-          const previewText = fullText.length > PREVIEW_MAX_CHARS
-            ? fullText.substring(0, PREVIEW_MAX_CHARS).trimEnd() + '…'  // simple, safe-ish trim with ellipsis
-            : fullText;
-
-          const summary = `Extracted ${result.charCount} characters from ${result.file.name} (${Math.round(result.file.size / 1024)}KB)${result.truncated ? ' [truncated]' : ''}`;
-
-          return {
-            content: [
-              // Don't append an extra "[...]"—the ellipsis + structured truncated flag are enough
-              { type: 'text', text: `${summary}\n\n${previewText}` },
-            ],
-            structuredContent: result, // still includes result.truncated
-          };
-        });
-=======
         const result = await extractFileContent(canvasClient, fileId, mode, maxChars);
         
         // Build a single preview string from blocks (first ~2k chars shown)
@@ -594,7 +571,6 @@
           ],
           structuredContent: result, // still includes result.truncated
         };
->>>>>>> dbd2393a
       }
     );
 
@@ -615,21 +591,6 @@
       },
       async (args) => {
         const { fileId, maxSize = 8_000_000 } = DownloadFileInput.parse(args ?? {});
-<<<<<<< HEAD
-        return withCanvasErrors(async () => {
-          const canvasClient = getCanvasClient();
-          if (!canvasClient) throw new Error('Canvas client not configured');
-          const result = await downloadFileAsBase64(canvasClient, fileId, maxSize);
-          
-          const sizeMB = (result.file.size / 1024 / 1024).toFixed(1);
-          const attachmentText = `Attached file: ${result.file.name} (${sizeMB} MB, ${result.file.contentType})`;
-          
-          return {
-            content: [{ type: 'text', text: attachmentText }],
-            structuredContent: result,
-          };
-        });
-=======
         const result = await downloadFileAsBase64(canvasClient, fileId, maxSize);
         
         const sizeMB = (result.file.size / 1024 / 1024).toFixed(1);
@@ -639,7 +600,6 @@
           content: [{ type: 'text', text: attachmentText }],
           structuredContent: result,
         };
->>>>>>> dbd2393a
       }
     );
   }
