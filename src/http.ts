import 'dotenv/config';
import cors from 'cors';
import express, { NextFunction, type Request, type Response, type ErrorRequestHandler } from 'express';
import axios, {
  AxiosInstance,
  AxiosHeaders,
  type AxiosRequestConfig,
  type AxiosResponse,
  type CreateAxiosDefaults,
} from 'axios';
import os from 'node:os';
import path from 'node:path';
import fs from 'node:fs/promises';
import { createWriteStream } from 'node:fs';
import { Transform, type TransformCallback, Readable } from 'node:stream';
import { pipeline } from 'node:stream/promises';
import { randomUUID } from 'node:crypto';
import { z } from 'zod';
import { McpServer } from '@modelcontextprotocol/sdk/server/mcp.js';
import { StreamableHTTPServerTransport } from '@modelcontextprotocol/sdk/server/streamableHttp.js';
import type { IncomingMessage, Server, ServerResponse } from 'node:http';
import rateLimit, { ipKeyGenerator } from 'express-rate-limit';
import { config } from './config.js';
import logger from './logger.js';

const MCP_SESSION_HEADER = 'Mcp-Session-Id';
const DEFAULT_PROTOCOL_VERSION = '2024-11-05';
const MAX_FILE_SIZE = 50 * 1024 * 1024;
const MAX_PAGES = 100;
const MAX_RESULTS = 10_000;
const SESSION_TTL_MS =
  config.sessionTtlMs !== undefined && Number.isFinite(config.sessionTtlMs)
    ? config.sessionTtlMs
    : 10 * 60 * 1000;
const isProduction = config.nodeEnv === 'production';
<<<<<<< HEAD
const DEBUG_TOKEN = config.debugToken ?? '';
=======
const DEBUG_TOKEN = config.debugToken;
>>>>>>> f7cf2b7a

// ---- MCP server configuration + tool schemas ----
// Derive version from runtime package metadata to avoid drift with package.json
const SERVER_VERSION = process.env.npm_package_version ?? '0.0.0';

const EchoInputShape = {
  text: z.string().describe('text to echo'),
} as const;
const EchoInput = z.object(EchoInputShape);

const EnvCheckInputShape = {} as const;
const EnvCheckInput = z.object(EnvCheckInputShape);

<<<<<<< HEAD
const CANVAS_BASE_URL = (config.canvasBaseUrl ?? '').trim();
const CANVAS_TOKEN = config.canvasToken?.trim() || undefined;
const hasCanvas = Boolean(CANVAS_BASE_URL && CANVAS_TOKEN);

const canvasClient: AxiosInstance | null = (() => {
  if (!hasCanvas) {
    return null;
  }
  const options: { baseURL?: string; headers?: AxiosHeaders; timeout: number } = {
    timeout: 15_000,
  };
  if (CANVAS_BASE_URL) {
    options.baseURL = CANVAS_BASE_URL;
  }
  if (config.canvasToken) {
    options.headers = AxiosHeaders.from({ Authorization: `Bearer ${config.canvasToken}` });
  }
  return axios.create(options);
})();
=======
const CANVAS_BASE_URL = config.canvasBaseUrl ?? '';
const CANVAS_TOKEN = config.canvasToken ?? '';
const hasCanvas = Boolean(config.canvasBaseUrl && config.canvasToken);

let canvasClient: AxiosInstance | null = null;
if (hasCanvas) {
  const axiosDefaults: CreateAxiosDefaults = {
    timeout: 15_000,
  };
  if (config.canvasBaseUrl) {
    axiosDefaults.baseURL = config.canvasBaseUrl;
  }
  if (CANVAS_TOKEN) {
    axiosDefaults.headers = AxiosHeaders.from({ Authorization: `Bearer ${CANVAS_TOKEN}` });
  }
  canvasClient = axios.create(axiosDefaults);
}
>>>>>>> f7cf2b7a

const parseCanvasErrors = (data: unknown): string | null => {
  if (!data || typeof data !== 'object') {
    return null;
  }
  const anyData = data as Record<string, unknown>;
  if (Array.isArray(anyData.errors)) {
    return anyData.errors
      .map((err) => {
        if (typeof err === 'string') return err;
        if (err && typeof err === 'object' && 'message' in err && typeof err.message === 'string') {
          return err.message;
        }
        return JSON.stringify(err);
      })
      .join('; ');
  }
  if (typeof anyData.message === 'string') {
    return anyData.message;
  }
  return null;
};

const raiseCanvasError = (error: unknown): never => {
  const timestamp = new Date().toISOString();
  const safeMessage = 'Canvas request failed; check server logs for details';

  if (axios.isAxiosError(error)) {
    const status = error.response?.status;
    const statusText = error.response?.statusText;
    const details = parseCanvasErrors(error.response?.data);
    const fallback = typeof error.message === 'string' ? error.message : 'Canvas request failed';
    const description = [status ? `Canvas API ${status}${statusText ? ` ${statusText}` : ''}` : 'Canvas API error', details || fallback]
      .filter(Boolean)
      .join(': ');

    if (isProduction) {
      const requestConfig = error.config;
<<<<<<< HEAD
      const baseForLog = requestConfig?.baseURL ?? (CANVAS_BASE_URL || undefined);
=======
      const baseForLog =
        requestConfig?.baseURL ?? canvasClient?.defaults?.baseURL ?? config.canvasBaseUrl ?? undefined;
>>>>>>> f7cf2b7a
      const rawUrl = requestConfig?.url;
      let resolvedUrl: string | undefined;
      if (rawUrl) {
        try {
          resolvedUrl = baseForLog ? new URL(rawUrl, baseForLog).toString() : rawUrl;
        } catch {
          resolvedUrl = rawUrl;
        }
      } else if (baseForLog) {
        resolvedUrl = baseForLog;
      }

      logger.error('Canvas request failed', {
        timestamp,
        status,
        statusText,
        method: requestConfig?.method ? requestConfig.method.toUpperCase() : 'UNKNOWN',
        url: resolvedUrl,
        details: details || fallback,
      });

      throw new Error(safeMessage);
    }

    throw new Error(description);
  }

  if (error instanceof Error) {
    if (isProduction) {
      logger.error('Canvas error', { timestamp, error: error.stack ?? error.message });
      throw new Error(safeMessage);
    }
    throw error;
  }

  if (isProduction) {
    logger.error('Canvas unknown error', { timestamp, error });
    throw new Error(safeMessage);
  }

  throw new Error(String(error));
};

const withCanvasErrors = async <T>(operation: () => Promise<T>): Promise<T> => {
  return await operation().catch((error) => {
    raiseCanvasError(error);
    return undefined as never;
  });
};

const parseNextLink = (linkHeader?: string): string | null => {
  if (!linkHeader) return null;
  const segments = linkHeader.split(',');
  for (const segment of segments) {
    const match = segment.trim().match(/<([^>]+)>;[^;]*rel="next"/i);
    if (match) {
      const nextLink = match[1];
      if (typeof nextLink === 'string') {
        return nextLink;
      }
    }
  }
  return null;
};

const getAll = async <T>(url: string, params?: Record<string, unknown>): Promise<T[]> => {
  if (!canvasClient) {
    throw new Error('Canvas client not configured');
  }
  const results: T[] = [];
  let nextUrl: string | null = url;
  let query = params;
  let pageCount = 0;
  const seenPaths = new Set<string>();
  const resolutionBase = canvasClient.defaults?.baseURL ?? config.canvasBaseUrl;
  if (!resolutionBase) {
    throw new Error('No Canvas base URL configured for pagination.');
  }

  while (nextUrl) {
    try {
      pageCount += 1;
      if (pageCount > MAX_PAGES) {
        throw new Error(`Pagination exceeded maximum page limit (${MAX_PAGES}).`);
      }

      const isAbsoluteUrl = /^https?:\/\//i.test(nextUrl);
      const currentUrl = isAbsoluteUrl ? new URL(nextUrl) : new URL(nextUrl, resolutionBase);
      const normalizedPath = `${currentUrl.pathname}${currentUrl.search}`;
      if (seenPaths.has(normalizedPath)) {
        throw new Error('Pagination loop detected while fetching Canvas data.');
      }
      seenPaths.add(normalizedPath);

      const response =
        query !== undefined
          ? await canvasClient.get(currentUrl.toString(), { params: query })
          : await canvasClient.get(currentUrl.toString());
      const data = response.data as unknown;
      if (!Array.isArray(data)) {
        const msg = parseCanvasErrors(data) || `Unexpected Canvas response for ${url}`;
        throw new Error(msg);
      }
      const pageData = data as T[];
      if (results.length + pageData.length > MAX_RESULTS) {
        throw new Error(`Pagination exceeded maximum result limit (${MAX_RESULTS}).`);
      }
      results.push(...pageData);
      const next = parseNextLink(response.headers['link'] ?? response.headers['Link']);
      if (!next) {
        break;
      }
      nextUrl = next;
      query = undefined;
    } catch (error) {
      raiseCanvasError(error);
    }
  }
  return results;
};

const sanitizeFilename = (name: string): string =>
  name.replace(/[\\/:*?"<>|]+/g, '_').replace(/_+/g, '_').replace(/^_+|_+$/g, '') || 'file';

const buildJsonRpcError = (message: string, id: unknown = null) => ({
  jsonrpc: '2.0',
  error: { code: -32000, message },
  id,
});

const redactSessionId = (value: string): string => {
  if (!value) {
    return value;
  }
  return value.length <= 8 ? value : `${value.slice(0, 8)}…`;
};

const fallbackSessionKey = (req: Request) => ipKeyGenerator(req.ip ?? '');

const jsonParseErrorHandler: ErrorRequestHandler = (err, req, res, next) => {
  if (err instanceof SyntaxError && typeof (err as { type?: unknown }).type === 'string') {
    const parseType = (err as { type?: unknown }).type;
    if (parseType === 'entity.parse.failed') {
      let id: unknown = null;
      if (req.body && typeof req.body === 'object') {
        id = (req.body as Record<string, unknown>).id ?? null;
      } else if (typeof (err as { body?: unknown }).body === 'string') {
        try {
          const parsed = JSON.parse((err as { body?: string }).body ?? '');
          if (parsed && typeof parsed === 'object') {
            id = (parsed as Record<string, unknown>).id ?? null;
          }
        } catch {
          // ignore failures to parse invalid JSON bodies
        }
      }
      res.status(400).json(buildJsonRpcError('Invalid JSON', id));
      return;
    }
  }
  next(err);
};

type CanvasModuleItem = {
  id: number;
  type: string;
  title?: string;
  content_id?: number;
  [k: string]: unknown;
};

type CanvasModule = {
  id: number;
  items?: CanvasModuleItem[];
  [k: string]: unknown;
};

const fetchModules = async (courseId: number, includeItems: boolean): Promise<CanvasModule[]> => {
  const params: Record<string, unknown> = { per_page: 100 };
  if (includeItems) {
    params['include[]'] = 'items';
  }
  const modules = await getAll<CanvasModule>(`/api/v1/courses/${courseId}/modules`, params);
  if (!includeItems) {
    return modules;
  }
  const withItems = await Promise.all(
    modules.map(async (module: CanvasModule) => {
      if (module.items && Array.isArray(module.items)) {
        return module;
      }
      const items = await getAll<CanvasModuleItem>(`/api/v1/courses/${courseId}/modules/${module.id}/items`, {
        per_page: 100,
      });
      return { ...module, items };
    })
  );
  return withItems;
};

const ListCoursesInputShape = {} as const;
const ListCoursesInput = z.object(ListCoursesInputShape);

const ListModulesInputShape = {
  courseId: z.number(),
  includeItems: z.boolean().optional(),
} as const;
const ListModulesInput = z.object(ListModulesInputShape);

const ListFilesInputShape = {
  courseId: z.number(),
} as const;
const ListFilesInput = z.object(ListFilesInputShape);

const DownloadFileInputShape = {
  fileId: z.number(),
  maxSize: z
    .coerce.number()
    .int()
    .positive()
    .max(MAX_FILE_SIZE)
    .optional(),
} as const;
const DownloadFileInput = z.object(DownloadFileInputShape).strict();

type RegisterToolArgs = Parameters<McpServer['registerTool']>;

const createServer = () => {
  const server = new McpServer({ name: 'sanity-mcp', version: SERVER_VERSION });
  const toolNames: string[] = [];

  const addTool = (...args: RegisterToolArgs) => {
    const [name] = args;
    toolNames.push(String(name));
    server.registerTool(...args);
  };

  addTool(
    'echo',
    {
      title: 'Echo',
      description: 'Returns the text you send',
      inputSchema: EchoInputShape,
    },
    (args) => {
      const { text } = EchoInput.parse(args);
      return { content: [{ type: 'text', text }] };
    }
  );

  addTool(
    'env_check',
    {
      title: 'Env check',
      description: 'Reports if Canvas env vars are present (no secrets returned)',
      inputSchema: EnvCheckInputShape,
    },
    (args) => {
      EnvCheckInput.parse(args ?? {});
      const summary = {
        hasCanvasBaseUrl: Boolean(config.canvasBaseUrl),
        hasCanvasToken: Boolean(config.canvasToken),
      };
      return {
        content: [{ type: 'text', text: JSON.stringify(summary) }],
        structuredContent: summary,
      };
    }
  );

  if (hasCanvas && canvasClient) {
    addTool(
      'list_courses',
      {
        title: 'List courses',
        description: 'Lists active student enrollments',
        inputSchema: ListCoursesInputShape,
      },
      async (args) => {
        ListCoursesInput.parse(args ?? {});
        return withCanvasErrors(async () => {
          const courses = await getAll<{ id: number; name?: string; course_code?: string; short_name?: string }>(
            '/api/v1/courses',
            {
              per_page: 100,
              'enrollment_type[]': 'student',
              enrollment_state: 'active',
            }
          );
          const mapped = courses.map((course) => {
            const id = course.id;
            const name = course.name || course.course_code || course.short_name || `course-${id}`;
            return { id, name };
          });
          const preview = { count: mapped.length, sample: mapped.slice(0, 5) };
          return {
            content: [{ type: 'text', text: JSON.stringify(preview) }],
            structuredContent: { courses: mapped },
          };
        });
      }
    );

    addTool(
      'list_modules',
      {
        title: 'List modules',
        description: 'Lists modules (optionally including items) for a course',
        inputSchema: ListModulesInputShape,
      },
      async (args) => {
        const { courseId, includeItems = true } = ListModulesInput.parse(args ?? {});
        return withCanvasErrors(async () => {
          const modules = await fetchModules(courseId, includeItems);
          const preview = { count: modules.length, sample: modules.slice(0, 3) };
          return {
            content: [{ type: 'text', text: JSON.stringify(preview) }],
            structuredContent: { modules },
          };
        });
      }
    );

    addTool(
      'list_files_from_modules',
      {
        title: 'List files from modules',
        description: 'Lists files reachable via modules for a course',
        inputSchema: ListFilesInputShape,
      },
      async (args) => {
        const { courseId } = ListFilesInput.parse(args ?? {});
        return withCanvasErrors(async () => {
          const modules = await fetchModules(courseId, true);
          const fileItems = modules
            .flatMap((module) => (Array.isArray(module.items) ? module.items : []))
            .filter((item): item is CanvasModuleItem => item?.type === 'File' && typeof item?.content_id === 'number');
          const files = await Promise.all(
            fileItems.map((item) =>
              withCanvasErrors(async () => {
                const response = await canvasClient.get(`/api/v1/files/${item.content_id}`);
                const file = response.data as {
                  id: number;
                  display_name?: string;
                  filename?: string;
                  updated_at?: string;
                  modified_at?: string;
                  url?: string;
                  public_url?: string;
                };
                const id = file.id;
                const name = file.display_name || file.filename || `file-${id}`;
                const updatedAt = file.updated_at ?? file.modified_at ?? null;
                const url = file.url ?? file.public_url ?? null;
                return { id, name, updated_at: updatedAt, url };
              })
            )
          );
          const preview = { count: files.length, sample: files.slice(0, 5) };
          return {
            content: [{ type: 'text', text: JSON.stringify(preview) }],
            structuredContent: { files },
          };
        });
      }
    );

    addTool(
      'download_file',
      {
        title: 'Download file',
        description: 'Downloads a file by id to a temporary location',
        inputSchema: DownloadFileInputShape,
      },
      async (args) => {
        const { fileId, maxSize: requestedMaxSize } = DownloadFileInput.parse(args ?? {});
        return withCanvasErrors(async () => {
          const metadataResponse = await canvasClient.get(`/api/v1/files/${fileId}`);
          const file = metadataResponse.data as {
            display_name?: string;
            filename?: string;
            url?: string;
            public_url?: string;
          };
          const downloadUrl = file.url ?? file.public_url;
          if (!downloadUrl) {
            throw new Error('File does not expose a downloadable URL');
          }
          const baseName = file.display_name || file.filename || `file-${fileId}`;
          const safeBase = sanitizeFilename(baseName);
          const extension = path.extname(safeBase);
          const stem = extension ? safeBase.slice(0, -extension.length) : safeBase;
          const filename = `${stem || 'file'}-${fileId}-${Date.now()}${extension}`;
          const targetPath = path.join(os.tmpdir(), filename);
          const normalizedMaxSize = Math.min(requestedMaxSize ?? MAX_FILE_SIZE, MAX_FILE_SIZE);

          const allowedHosts = new Set<string>();
          let baseHost: string | null = null;
          if (CANVAS_BASE_URL) {
            try {
              const baseUrl = new URL(CANVAS_BASE_URL);
              if (baseUrl.protocol === 'https:') {
                baseHost = baseUrl.hostname.toLowerCase();
                allowedHosts.add(baseHost);
              }
            } catch {
              baseHost = null;
            }
          }

          let initialHost: string;
          try {
            const initialUrl = new URL(downloadUrl);
            if (initialUrl.protocol !== 'https:') {
              throw new Error('Only HTTPS downloads are allowed');
            }
            initialHost = initialUrl.hostname.toLowerCase();
            allowedHosts.add(initialHost);
          } catch {
            throw new Error('Download URL is invalid');
          }

          // Known Canvas CDN hostnames can be allowed without forwarding credentials
          allowedHosts.add('files.instructure.com');
          allowedHosts.add('canvas-user-content.com');

          const shouldSendAuthForHost = (hostname: string) =>
            Boolean(config.canvasToken) && baseHost !== null && hostname === baseHost;

          const fetchBinary = async (
            urlString: string,
            remainingRedirects: number,
            sendAuth: boolean
          ): Promise<AxiosResponse<Readable>> => {
            const currentUrl = new URL(urlString);
            const headers =
              sendAuth && config.canvasToken
                ? AxiosHeaders.from({ Authorization: `Bearer ${config.canvasToken}` })
                : undefined;

            try {
              const requestConfig: AxiosRequestConfig<unknown> = {
                responseType: 'stream',
                maxRedirects: 0,
                maxContentLength: normalizedMaxSize,
                maxBodyLength: normalizedMaxSize,
                timeout: 30_000,
                validateStatus: (status) => status >= 200 && status < 300,
              };
              if (headers) {
                requestConfig.headers = headers;
              }

              const response = await axios.get<Readable>(currentUrl.toString(), requestConfig);

              const contentLengthHeader = response.headers['content-length'];
              if (typeof contentLengthHeader === 'string') {
                const length = Number.parseInt(contentLengthHeader, 10);
                if (Number.isFinite(length) && length > normalizedMaxSize) {
                  throw new Error(`File exceeds maximum size of ${normalizedMaxSize} bytes`);
                }
              }

              return response;
            } catch (error) {
              if (
                axios.isAxiosError(error) &&
                error.response &&
                error.response.status >= 300 &&
                error.response.status < 400
              ) {
                if (remainingRedirects <= 0) {
                  throw new Error('Too many redirects while downloading file');
                }
                const locationHeader =
                  error.response.headers?.['location'] ?? error.response.headers?.['Location'];
                if (!locationHeader) {
                  throw new Error('Redirect response missing Location header');
                }
                const nextUrl = new URL(locationHeader, currentUrl);
                if (nextUrl.protocol !== 'https:') {
                  throw new Error('Redirected to non-HTTPS URL');
                }
                const nextHost = nextUrl.hostname.toLowerCase();
                if (!allowedHosts.has(nextHost)) {
                  throw new Error(`Redirected to disallowed host: ${nextHost}`);
                }
                const nextSendAuth = shouldSendAuthForHost(nextHost);
                return fetchBinary(nextUrl.toString(), remainingRedirects - 1, nextSendAuth);
              }
              throw error;
            }
          };

          const downloadResponse = await fetchBinary(
            downloadUrl,
            3,
            shouldSendAuthForHost(initialHost)
          );

          const readableStream = downloadResponse.data;
          let streamedBytes = 0;
          const sizeGuard = new Transform({
            transform(chunk: Buffer, _encoding: BufferEncoding, callback: TransformCallback) {
              const projectedSize = streamedBytes + chunk.length;
              if (projectedSize > normalizedMaxSize) {
                callback(new Error(`File exceeds maximum size of ${normalizedMaxSize} bytes`));
                return;
              }
              streamedBytes = projectedSize;
              callback(null, chunk);
            },
          });

          const writer = createWriteStream(targetPath, { flags: 'w' });
          try {
            await pipeline(readableStream, sizeGuard, writer);
          } catch (error) {
            await fs.unlink(targetPath).catch(() => undefined);
            throw error;
          }

          const cleanupTimer = setTimeout(() => {
            void fs.unlink(targetPath).catch(() => undefined);
          }, 5 * 60 * 1000);
          cleanupTimer.unref();
          const payload = { path: targetPath };
          return {
            content: [{ type: 'text', text: JSON.stringify(payload) }],
            structuredContent: payload,
          };
        });
      }
    );
  }

  return { server, toolNames };
};

// ---- Express wiring ----
export const app = express();

const allowedOrigins = config.corsAllowOrigins;

const trustProxyValue = process.env.TRUST_PROXY;
if (typeof trustProxyValue === 'string' && trustProxyValue.length > 0) {
  const normalizedTrustProxy = trustProxyValue === 'true' ? true : trustProxyValue === 'false' ? false : trustProxyValue;
  app.set('trust proxy', normalizedTrustProxy);
}

const globalMcpLimiter = rateLimit({
  windowMs: 60_000,
  limit: 100,
  standardHeaders: 'draft-8',
  legacyHeaders: false,
  identifier: 'mcp-global',
  skip: (req) => req.method === 'OPTIONS',
  handler: (_req, res) => {
    res.status(429).json(buildJsonRpcError('Global rate limit exceeded'));
  },
});

const toolsCallLimiter = rateLimit({
  windowMs: 60_000,
  limit: 30,
  standardHeaders: 'draft-8',
  legacyHeaders: false,
  identifier: 'tools-call',
  keyGenerator: (req) => {
    const rawSessionId = req.header(MCP_SESSION_HEADER);
    const sessionId = Array.isArray(rawSessionId) ? rawSessionId[0] : rawSessionId;
    if (sessionId && sessionId.trim().length > 0) {
      return sessionId.trim();
    }
    return fallbackSessionKey(req);
  },
  skip: (req) => {
    const body = req.body;
    if (typeof body !== 'object' || body === null) {
      return true;
    }
    const method = (body as { method?: unknown }).method;
    return method !== 'tools/call';
  },
  handler: (req, res) => {
    const id =
      typeof req.body === 'object' && req.body !== null ? (req.body as Record<string, unknown>).id ?? null : null;
    res.status(429).json(buildJsonRpcError('Session rate limit exceeded', id));
  },
});

const mcpJsonParser = express.json({
  limit: '2mb',
  type: ['application/json', 'application/*+json', 'text/plain'],
});

app.use(
  cors((req, callback) => {
    const origin = req.header('Origin');
    if (!origin) {
      callback(null, { origin: false, exposedHeaders: [MCP_SESSION_HEADER] });
      return;
    }
    if (allowedOrigins.length === 0) {
      callback(new Error('Not allowed by CORS'));
      return;
    }
    if (allowedOrigins.includes(origin)) {
      callback(null, { origin: true, exposedHeaders: [MCP_SESSION_HEADER] });
      return;
    }
    callback(new Error('Not allowed by CORS'));
  })
);

app.use((err: unknown, _req: Request, res: Response, next: NextFunction) => {
  if (err instanceof Error && err.message === 'Not allowed by CORS') {
    res.status(403).json({
      ...buildJsonRpcError('Not allowed by CORS'),
    });
    return;
  }
  next(err);
});

app.use(jsonParseErrorHandler);

app.use('/mcp', globalMcpLimiter);

app.get('/healthz', (_req, res) => {
  res.json({ ok: true });
});

app.get('/_debug/sessions', (req, res) => {
  if (isProduction) {
    const token = req.header('X-Debug-Token');
    if (!DEBUG_TOKEN || token !== DEBUG_TOKEN) {
      res.status(404).json({ error: 'Not found' });
      return;
    }
  }

  const now = Date.now();
  const payload = Array.from(sessions.entries()).map(([id, entry]) => {
    const base = {
      id: isProduction ? redactSessionId(id) : id,
      createdAt: new Date(entry.createdAt).toISOString(),
      lastSeen: new Date(entry.lastSeen).toISOString(),
      idleMs: now - entry.lastSeen,
      expiresAt: SESSION_TTL_MS > 0 ? new Date(entry.lastSeen + SESSION_TTL_MS).toISOString() : null,
    };
    if (!isProduction) {
      return { ...base, tools: entry.toolNames };
    }
    return base;
  });
  res.json(payload);
});

type NodeReq = IncomingMessage;
type NodeRes = ServerResponse;
const asNode = (req: Request): NodeReq => req as unknown as NodeReq;
const asNodeRes = (res: Response): NodeRes => res as unknown as NodeRes;

interface SessionEntry {
  server: McpServer;
  transport: StreamableHTTPServerTransport;
  toolNames: string[];
  createdAt: number;
  lastSeen: number;
}
const sessions = new Map<string, SessionEntry>();
const pendingSessions = new Map<string, Promise<void>>();
let shuttingDown = false;
let httpServer: Server | null = null;

const waitForPendingSession = async (sessionId: string): Promise<void> => {
  if (!sessionId) {
    return;
  }
  const pending = pendingSessions.get(sessionId);
  if (!pending) {
    return;
  }
  try {
    await pending;
  } catch {
    // initialization failures are surfaced on the original request
  }
};

const isInitialize = (body: unknown) =>
  typeof body === 'object' && body !== null && (body as { method?: unknown }).method === 'initialize';

const normalizeInitializePayload = (body: unknown): unknown => {
  if (typeof body !== 'object' || body === null) {
    return body;
  }
  const request = body as Record<string, unknown>;
  if (request.method !== 'initialize') {
    return body;
  }
  const rawParams = request.params;
  const params: Record<string, unknown> =
    typeof rawParams === 'object' && rawParams !== null ? { ...(rawParams as Record<string, unknown>) } : {};
  if (!('capabilities' in params)) {
    params.capabilities = {};
  }
  if (!('clientInfo' in params)) {
    params.clientInfo = {
      name: 'unknown-client',
      version: '0.0.0',
    };
  }
  if (!('protocolVersion' in params)) {
    params.protocolVersion = DEFAULT_PROTOCOL_VERSION;
  }
  return { ...request, params };
};

const isSessionExpired = (entry: SessionEntry) => SESSION_TTL_MS > 0 && Date.now() - entry.lastSeen > SESSION_TTL_MS;

const closeSession = (
  sessionId: string,
  entry?: SessionEntry,
  options: { initiatedByTransport?: boolean } = {}
) => {
  const target = entry ?? sessions.get(sessionId);
  if (!target) {
    return;
  }

  const mappedEntry = sessions.get(sessionId);
  if (!entry || mappedEntry === entry) {
    sessions.delete(sessionId);
  }

  if (!options.initiatedByTransport) {
    try {
      target.transport.close();
    } catch {
      // ignore shutdown errors
    }
  }

  target.server.close().catch(() => {
    // ignore close errors
  });
};

const getActiveSession = (sessionId: string): SessionEntry | undefined => {
  if (!sessionId) {
    return undefined;
  }
  const entry = sessions.get(sessionId);
  if (!entry) {
    return undefined;
  }
  if (isSessionExpired(entry)) {
    if (sessions.get(sessionId) === entry) {
      closeSession(sessionId, entry);
    } else {
      try {
        entry.transport.close();
      } catch {
        // ignore shutdown errors
      }
      entry.server.close().catch(() => {
        // ignore close errors
      });
    }
    return undefined;
  }
  return entry;
};

setInterval(() => {
  if (SESSION_TTL_MS <= 0) {
    return;
  }
  for (const [sessionId, entry] of sessions.entries()) {
    if (isSessionExpired(entry)) {
      closeSession(sessionId, entry);
    }
  }
}, 60_000).unref();

app.post('/mcp', mcpJsonParser, toolsCallLimiter, async (req: Request, res: Response) => {
  try {
    const sessionId = req.header(MCP_SESSION_HEADER) ?? '';
    const requestId =
      req.body && typeof req.body === 'object'
        ? (req.body as Record<string, unknown>).id ?? null
        : null;
    if (shuttingDown) {
      res.status(503).json({
        jsonrpc: '2.0',
        error: { code: -32000, message: 'Server shutting down' },
        id: requestId,
      });
      return;
    }
    let existing = getActiveSession(sessionId);
    if (!existing && sessionId) {
      await waitForPendingSession(sessionId);
      existing = getActiveSession(sessionId);
    }

    if (!existing) {
      if (sessionId) {
        res.status(401).json({
          jsonrpc: '2.0',
          error: { code: -32000, message: 'Invalid session ID' },
          id: requestId,
        });
        return;
      }
      if (!isInitialize(req.body)) {
        res.status(400).json({
          jsonrpc: '2.0',
          error: {
            code: -32000,
            message: 'Initialize first by POSTing an initialize request without Mcp-Session-Id header.',
          },
          id: requestId,
        });
        return;
      }
      const { server: sessionServer, toolNames } = createServer();
      const preSessionId = randomUUID();
      let initializedSessionId: string | undefined;
      let pending: Promise<void> | null = null;
      const pendingKeys = new Set<string>();
      const registerPendingKey = (key: string) => {
        if (!pending) {
          return;
        }
        pendingKeys.add(key);
        pendingSessions.set(key, pending);
      };

      res.setHeader(MCP_SESSION_HEADER, preSessionId);
      const transport = new StreamableHTTPServerTransport({
        enableJsonResponse: true,
        sessionIdGenerator: () => preSessionId,
        onsessioninitialized: (newId) => {
          const activeId = newId ?? preSessionId;
          initializedSessionId = activeId;
          if (!res.headersSent) {
            const currentHeader = res.getHeader(MCP_SESSION_HEADER);
            if (currentHeader !== activeId) {
              res.setHeader(MCP_SESSION_HEADER, activeId);
            }
          }
          registerPendingKey(activeId);
          sessions.set(activeId, {
            server: sessionServer,
            transport,
            toolNames: [...toolNames],
            createdAt: Date.now(),
            lastSeen: Date.now(),
          });
        },
        onsessionclosed: (closedId) => {
          closeSession(closedId, undefined, { initiatedByTransport: true });
        },
      });

      const run = async () => {
        await sessionServer.connect(transport);
        const payload = normalizeInitializePayload(req.body);
        try {
          await transport.handleRequest(asNode(req), asNodeRes(res), payload);
        } catch (error) {
          if (initializedSessionId) {
            closeSession(initializedSessionId);
          } else {
            try {
              transport.close();
            } catch {
              // ignore shutdown errors
            }
            sessionServer.close().catch(() => {
              // ignore close errors
            });
          }
          throw error;
        }
      };

      const pendingPromise = run();
      pending = pendingPromise;
      registerPendingKey(preSessionId);

      try {
        await pendingPromise;
      } finally {
        for (const key of pendingKeys) {
          if (pendingSessions.get(key) === pendingPromise) {
            pendingSessions.delete(key);
          }
        }
      }
      return;
    }

    existing.lastSeen = Date.now();
    await existing.transport.handleRequest(asNode(req), asNodeRes(res), req.body);
  } catch (error) {
    if (!res.headersSent) {
      const message = error instanceof Error ? error.message : String(error);
      const requestId =
        req.body && typeof req.body === 'object'
          ? (req.body as Record<string, unknown>).id ?? null
          : null;
      res.status(500).json({
        jsonrpc: '2.0',
        error: { code: -32603, message },
        id: requestId,
      });
    }
  }
});

app.get('/mcp', async (req: Request, res: Response) => {
  if (shuttingDown) {
    res.status(503).json({
      jsonrpc: '2.0',
      error: { code: -32000, message: 'Server shutting down' },
      id: null,
    });
    return;
  }
  const sessionId = req.header(MCP_SESSION_HEADER) ?? '';
  let entry = getActiveSession(sessionId);
  if (!entry) {
    await waitForPendingSession(sessionId);
    entry = getActiveSession(sessionId);
  }
  if (!entry) {
    const status = sessionId ? 401 : 400;
    const message = sessionId ? 'Invalid session ID' : 'Missing session ID';
    res.status(status).json({
      jsonrpc: '2.0',
      error: { code: -32000, message },
      id: null,
    });
    return;
  }
  entry.lastSeen = Date.now();
  await entry.transport.handleRequest(asNode(req), asNodeRes(res));
});

app.delete('/mcp', async (req: Request, res: Response) => {
  if (shuttingDown) {
    res.status(503).json({
      jsonrpc: '2.0',
      error: { code: -32000, message: 'Server shutting down' },
      id: null,
    });
    return;
  }
  const sessionId = req.header(MCP_SESSION_HEADER) ?? '';
  let entry = getActiveSession(sessionId);
  if (!entry) {
    await waitForPendingSession(sessionId);
    entry = getActiveSession(sessionId);
  }
  if (!entry) {
    const status = sessionId ? 401 : 400;
    const message = sessionId ? 'Invalid session ID' : 'Missing session ID';
    res.status(status).json({
      jsonrpc: '2.0',
      error: { code: -32000, message },
      id: null,
    });
    return;
  }
  closeSession(sessionId, entry);
  res.status(204).end();
});

const PORT = config.port;
const SHOULD_LISTEN = !config.disableHttpListen;

const stopHttpServer = async (): Promise<void> => {
  if (!httpServer) {
    return;
  }
  await new Promise<void>((resolve) => {
    httpServer?.close(() => {
      resolve();
    });
  });
  httpServer = null;
};

const handleShutdown = async (signal: NodeJS.Signals) => {
  if (shuttingDown) {
    return;
  }
  shuttingDown = true;
  const pending = Array.from(pendingSessions.values());
  pendingSessions.clear();
  await stopHttpServer();
  await Promise.allSettled(pending);
  for (const [sessionId, entry] of Array.from(sessions.entries())) {
    closeSession(sessionId, entry);
  }
  sessions.clear();
  if (signal === 'SIGINT') {
    logger.info('Received SIGINT, shut down gracefully.');
  } else if (signal === 'SIGTERM') {
    logger.info('Received SIGTERM, shut down gracefully.');
  }
};

(['SIGINT', 'SIGTERM'] as const).forEach((signal) => {
  process.once(signal, () => {
    void handleShutdown(signal);
  });
});

if (SHOULD_LISTEN) {
  httpServer = app.listen(PORT, '127.0.0.1', () =>
    logger.info('SANITY MCP server listening', { url: `http://127.0.0.1:${PORT}/mcp` })
  );
} else {
  const { toolNames } = createServer();
  logger.info('Registered tools (listen disabled)', { toolNames });
}<|MERGE_RESOLUTION|>--- conflicted
+++ resolved
@@ -33,11 +33,7 @@
     ? config.sessionTtlMs
     : 10 * 60 * 1000;
 const isProduction = config.nodeEnv === 'production';
-<<<<<<< HEAD
 const DEBUG_TOKEN = config.debugToken ?? '';
-=======
-const DEBUG_TOKEN = config.debugToken;
->>>>>>> f7cf2b7a
 
 // ---- MCP server configuration + tool schemas ----
 // Derive version from runtime package metadata to avoid drift with package.json
@@ -51,7 +47,6 @@
 const EnvCheckInputShape = {} as const;
 const EnvCheckInput = z.object(EnvCheckInputShape);
 
-<<<<<<< HEAD
 const CANVAS_BASE_URL = (config.canvasBaseUrl ?? '').trim();
 const CANVAS_TOKEN = config.canvasToken?.trim() || undefined;
 const hasCanvas = Boolean(CANVAS_BASE_URL && CANVAS_TOKEN);
@@ -71,25 +66,6 @@
   }
   return axios.create(options);
 })();
-=======
-const CANVAS_BASE_URL = config.canvasBaseUrl ?? '';
-const CANVAS_TOKEN = config.canvasToken ?? '';
-const hasCanvas = Boolean(config.canvasBaseUrl && config.canvasToken);
-
-let canvasClient: AxiosInstance | null = null;
-if (hasCanvas) {
-  const axiosDefaults: CreateAxiosDefaults = {
-    timeout: 15_000,
-  };
-  if (config.canvasBaseUrl) {
-    axiosDefaults.baseURL = config.canvasBaseUrl;
-  }
-  if (CANVAS_TOKEN) {
-    axiosDefaults.headers = AxiosHeaders.from({ Authorization: `Bearer ${CANVAS_TOKEN}` });
-  }
-  canvasClient = axios.create(axiosDefaults);
-}
->>>>>>> f7cf2b7a
 
 const parseCanvasErrors = (data: unknown): string | null => {
   if (!data || typeof data !== 'object') {
@@ -128,12 +104,7 @@
 
     if (isProduction) {
       const requestConfig = error.config;
-<<<<<<< HEAD
       const baseForLog = requestConfig?.baseURL ?? (CANVAS_BASE_URL || undefined);
-=======
-      const baseForLog =
-        requestConfig?.baseURL ?? canvasClient?.defaults?.baseURL ?? config.canvasBaseUrl ?? undefined;
->>>>>>> f7cf2b7a
       const rawUrl = requestConfig?.url;
       let resolvedUrl: string | undefined;
       if (rawUrl) {
