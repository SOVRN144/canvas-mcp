--- conflicted
+++ resolved
@@ -141,18 +141,6 @@
         resolvedUrl = baseForLog;
       }
 
-<<<<<<< HEAD
-=======
-      logger.error('Canvas request failed', {
-        timestamp,
-        status,
-        statusText,
-        method: requestConfig?.method ? requestConfig.method.toUpperCase() : 'UNKNOWN',
-        url: resolvedUrl,
-        details: details || fallback,
-      });
-
->>>>>>> 178c2b7f
       throw new Error(safeMessage);
     }
 
@@ -162,21 +150,13 @@
   if (error instanceof Error) {
     logCanvasErrorEvent({ status: null, statusText: null, details: error.message, url: undefined, timestamp });
     if (isProduction) {
-<<<<<<< HEAD
-=======
-      logger.error('Canvas error', { timestamp, error: error.stack ?? error.message });
->>>>>>> 178c2b7f
       throw new Error(safeMessage);
     }
     throw error;
   }
 
   if (isProduction) {
-<<<<<<< HEAD
     logCanvasErrorEvent({ status: null, statusText: null, details: String(error), url: undefined, timestamp });
-=======
-    logger.error('Canvas unknown error', { timestamp, error });
->>>>>>> 178c2b7f
     throw new Error(safeMessage);
   }
 
