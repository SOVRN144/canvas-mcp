--- conflicted
+++ resolved
@@ -364,13 +364,8 @@
     (args) => {
       EnvCheckInput.parse(args ?? {});
       const summary = {
-<<<<<<< HEAD
         hasCanvasBaseUrl: Boolean(CANVAS_BASE_URL),
         hasCanvasToken: Boolean(CANVAS_TOKEN),
-=======
-        hasCanvasBaseUrl: Boolean(config.canvasBaseUrl),
-        hasCanvasToken: Boolean(config.canvasToken),
->>>>>>> f7cf2b7a
       };
       return {
         content: [{ type: 'text', text: JSON.stringify(summary) }],
