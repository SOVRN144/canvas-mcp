--- conflicted
+++ resolved
@@ -20,14 +20,6 @@
     source?: string;
     durationMs?: number;
   };
-<<<<<<< HEAD
-}
-
-/** Returns `sha256=<hex>` for a given body string */
-export function hmacHeader(secret: string, body: string): string {
-  return 'sha256=' + crypto.createHmac('sha256', secret).update(body).digest('hex');
-=======
->>>>>>> 81b181c2
 }
 
 /**
