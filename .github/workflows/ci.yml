name: CI
on:
  push:
  pull_request:
  workflow_dispatch:
<<<<<<< HEAD
    inputs:
      PUBLIC_URL:
        description: 'Base URL (e.g., https://<ngrok>.ngrok-free.dev)'
        required: true
        type: string
=======

env:
  PUBLIC_URL: ${{ vars.PUBLIC_URL }}
>>>>>>> 48557d58

jobs:
  build:
    runs-on: ubuntu-latest
    steps:
      - uses: actions/checkout@v4
      - uses: actions/setup-node@v4
        with:
          node-version: '20'
          cache: 'npm'
      - run: npm ci || npm install
      - run: npm run typecheck
      - run: npm run build

  smoke:
    runs-on: ubuntu-latest
    needs: build
    env:
      # Safe to expose; used by the server. Token is optional.
      CANVAS_BASE_URL: ${{ vars.CANVAS_BASE_URL }}
      CANVAS_TOKEN: ${{ secrets.CANVAS_TOKEN }}
    steps:
      - uses: actions/checkout@v4
      - uses: actions/setup-node@v4
        with:
          node-version: '20'
          cache: 'npm'
      - run: npm ci || npm install

      - name: Install CLI deps
        run: |
          sudo apt-get update
          sudo apt-get install -y jq netcat-openbsd

      - name: Start server
        run: |
          set -euo pipefail
          nohup npx tsx src/http.ts > server.log 2>&1 &
          echo $! > server.pid
          # Active readiness probe: try initialize up to 30s
          ready=0
          for i in $(seq 1 30); do
            if curl -sSf -H 'Accept: application/json, text/event-stream' \
                   -H 'Content-Type: application/json' \
                   --data '{"jsonrpc":"2.0","id":0,"method":"initialize","params":{"protocolVersion":"2024-11-05"}}' \
                   http://127.0.0.1:8787/mcp >/dev/null; then
              ready=1; break
            fi
            sleep 1
          done
          if [ "$ready" -ne 1 ]; then
            echo "Server never responded to initialize within 30s"
            echo "----- server.log -----"
            tail -n +1 server.log || true
            exit 1
          fi
          # Do a proper initialize to capture the session header
          H=$(mktemp)
          curl -sD "$H" -H 'Accept: application/json, text/event-stream' \
               -H 'Content-Type: application/json' \
               --data '{"jsonrpc":"2.0","id":1,"method":"initialize","params":{"protocolVersion":"2024-11-05"}}' \
               http://127.0.0.1:8787/mcp | jq . > init.json
          awk -F': *' 'tolower($1)=="mcp-session-id" {print $2}' "$H" | tr -d '\r' > session.txt
          test -s session.txt

      - name: Smoke test (tools/list → echo)
        run: |
          set -euo pipefail
          SESSION=$(cat session.txt)
          LIST=$(curl -sS http://127.0.0.1:8787/mcp \
            -H 'Accept: application/json, text/event-stream' \
            -H 'Content-Type: application/json' \
            -H "Mcp-Session-Id: $SESSION" \
            --data '{"jsonrpc":"2.0","id":2,"method":"tools/list","params":{}}')
          echo "$LIST" | jq .
          # portable jq: map(..)|any
          echo "$LIST" | jq -e '.result.tools | map(.name=="echo") | any'
          ECHO=$(curl -sS http://127.0.0.1:8787/mcp \
            -H 'Accept: application/json, text/event-stream' \
            -H 'Content-Type: application/json' \
            -H "Mcp-Session-Id: $SESSION" \
            --data '{"jsonrpc":"2.0","id":3,"method":"tools/call","params":{"name":"echo","arguments":{"text":"hi"}}}')
          echo "$ECHO" | jq -e '.result.content[0].text == "hi"'

      - name: Stop server if running
        if: always()
        run: |
          set +e
          if [ -f server.pid ]; then
            kill "$(cat server.pid)" || true
          fi
          pkill -f "tsx src/http.ts" || true

      - name: Upload logs
        if: always()
        uses: actions/upload-artifact@v4
        with:
          name: ci-logs
          path: |
            server.log
            init.json
            session.txt

  smoke-canvas:
    runs-on: ubuntu-latest
    needs: build
    if: ${{ vars.CANVAS_BASE_URL != '' }}
    env:
      CANVAS_BASE_URL: ${{ vars.CANVAS_BASE_URL }}
      CANVAS_TOKEN: ${{ secrets.CANVAS_TOKEN }}
    steps:
      - uses: actions/checkout@v4
      - uses: actions/setup-node@v4
        with:
          node-version: '20'
          cache: 'npm'
      - run: npm ci || npm install

      - name: Check Canvas envs
        id: canvas_env
        run: |
          if [ -z "${CANVAS_BASE_URL:-}" ] || [ -z "${CANVAS_TOKEN:-}" ]; then
            echo "skip=true" >> "$GITHUB_OUTPUT"
            echo "Canvas envs missing; skipping Canvas smoke."
          fi

      - name: Install CLI deps
        if: steps.canvas_env.outputs.skip != 'true'
        run: |
          sudo apt-get update
          sudo apt-get install -y jq netcat-openbsd

      - name: Start server
        if: steps.canvas_env.outputs.skip != 'true'
        run: |
          nohup npx tsx src/http.ts > server.log 2>&1 &
          echo $! > server.pid
          timeout 15 bash -c 'until nc -z 127.0.0.1 8787; do sleep 0.5; done'

      - name: Canvas smoke (courses → modules)
        if: steps.canvas_env.outputs.skip != 'true'
        run: |
          set -euo pipefail
          H=$(mktemp)
          curl -sD "$H" -H 'Accept: application/json, text/event-stream' \
               -H 'Content-Type: application/json' \
               --data '{"jsonrpc":"2.0","id":1,"method":"initialize","params":{"protocolVersion":"2024-11-05"}}' \
               http://127.0.0.1:8787/mcp | jq . > init.json
          SESSION=$(awk -F': *' 'tolower($1)=="mcp-session-id" {print $2}' "$H" | tr -d '\r')
          test -n "$SESSION"
          TOOLS=$(curl -s http://127.0.0.1:8787/mcp \
            -H 'Accept: application/json, text/event-stream' \
            -H 'Content-Type: application/json' \
            -H "Mcp-Session-Id: $SESSION" \
            --data '{"jsonrpc":"2.0","id":2,"method":"tools/list","params":{}}')
          echo "$TOOLS" | jq .
          echo "$TOOLS" | jq -e '.result.tools | map(.name=="list_courses") | any'
          curl -sS http://127.0.0.1:8787/mcp \
            -H 'Accept: application/json, text/event-stream' \
            -H 'Content-Type: application/json' \
            -H "Mcp-Session-Id: $SESSION" \
            --data '{"jsonrpc":"2.0","id":3,"method":"tools/call","params":{"name":"list_courses","arguments":{}}}' | jq .

      - name: Stop server if running
        if: always() && steps.canvas_env.outputs.skip != 'true'
        run: |
          if [ -f server.pid ]; then kill "$(cat server.pid)" || true; fi
          pkill -f "tsx src/http.ts" || true

      - name: Upload logs
        if: always() && steps.canvas_env.outputs.skip != 'true'
        uses: actions/upload-artifact@v4
        with:
          name: canvas-ci-logs
          path: |
            server.log
            init.json

  public_smoke:
    runs-on: ubuntu-latest
    needs: build
<<<<<<< HEAD
    if: ${{ github.event_name == 'workflow_dispatch' && github.event.inputs.PUBLIC_URL != '' }}
=======
    if: ${{ vars.PUBLIC_URL != '' }}
>>>>>>> 48557d58
    steps:
      - uses: actions/checkout@v4
      - uses: actions/setup-node@v4
        with:
          node-version: '20'
          cache: 'npm'
      - run: npm ci || npm install
<<<<<<< HEAD
      - name: Public smoke
        env:
          PUBLIC_BASE: ${{ github.event.inputs.PUBLIC_URL }}
=======
      - run: sudo apt-get update && sudo apt-get install -y jq
      - name: Public smoke
        env:
          PUBLIC_BASE: ${{ vars.PUBLIC_URL }}
>>>>>>> 48557d58
        run: bash scripts/smoke-public.sh<|MERGE_RESOLUTION|>--- conflicted
+++ resolved
@@ -3,17 +3,11 @@
   push:
   pull_request:
   workflow_dispatch:
-<<<<<<< HEAD
     inputs:
       PUBLIC_URL:
         description: 'Base URL (e.g., https://<ngrok>.ngrok-free.dev)'
         required: true
         type: string
-=======
-
-env:
-  PUBLIC_URL: ${{ vars.PUBLIC_URL }}
->>>>>>> 48557d58
 
 jobs:
   build:
@@ -195,26 +189,15 @@
   public_smoke:
     runs-on: ubuntu-latest
     needs: build
-<<<<<<< HEAD
     if: ${{ github.event_name == 'workflow_dispatch' && github.event.inputs.PUBLIC_URL != '' }}
-=======
-    if: ${{ vars.PUBLIC_URL != '' }}
->>>>>>> 48557d58
-    steps:
-      - uses: actions/checkout@v4
-      - uses: actions/setup-node@v4
-        with:
-          node-version: '20'
-          cache: 'npm'
-      - run: npm ci || npm install
-<<<<<<< HEAD
+    steps:
+      - uses: actions/checkout@v4
+      - uses: actions/setup-node@v4
+        with:
+          node-version: '20'
+          cache: 'npm'
+      - run: npm ci || npm install
       - name: Public smoke
         env:
           PUBLIC_BASE: ${{ github.event.inputs.PUBLIC_URL }}
-=======
-      - run: sudo apt-get update && sudo apt-get install -y jq
-      - name: Public smoke
-        env:
-          PUBLIC_BASE: ${{ vars.PUBLIC_URL }}
->>>>>>> 48557d58
         run: bash scripts/smoke-public.sh