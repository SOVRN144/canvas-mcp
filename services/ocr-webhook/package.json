{
  "name": "ocr-webhook",
  "version": "0.3.0",
  "private": true,
  "type": "module",
  "scripts": {
    "start": "node server.js",
    "dev": "node --watch server.js",
    "test": "vitest run"
  },
  "dependencies": {
<<<<<<< HEAD
    "@napi-rs/canvas": "^0.1.47",
    "axios": "^1.7.0",
    "express": "^4.21.2",
    "image-size": "^1.0.2",
    "morgan": "^1.10.1",
    "openai": "^4.55.0",
    "pdf-lib": "^1.17.1",
    "pdfjs-dist": "^4.8.69"
  },
  "devDependencies": {
    "supertest": "^7.1.3",
    "vitest": "^3.2.4"
=======
    "axios": "^1.12.2",
    "express": "^4.21.2",
    "image-size": "^1.0.2",
    "openai": "^4.56.0",
    "pdf-lib": "^1.17.1"
>>>>>>> d120eb94
  },
  "optionalDependencies": {
    "morgan": "^1.10.0"
  },
  "devDependencies": {
    "supertest": "^7.1.3",
    "vitest": "^3.2.4"
  },
  "engines": {
    "node": ">=20.10.0"
  }
}<|MERGE_RESOLUTION|>--- conflicted
+++ resolved
@@ -9,7 +9,6 @@
     "test": "vitest run"
   },
   "dependencies": {
-<<<<<<< HEAD
     "@napi-rs/canvas": "^0.1.47",
     "axios": "^1.7.0",
     "express": "^4.21.2",
@@ -22,13 +21,6 @@
   "devDependencies": {
     "supertest": "^7.1.3",
     "vitest": "^3.2.4"
-=======
-    "axios": "^1.12.2",
-    "express": "^4.21.2",
-    "image-size": "^1.0.2",
-    "openai": "^4.56.0",
-    "pdf-lib": "^1.17.1"
->>>>>>> d120eb94
   },
   "optionalDependencies": {
     "morgan": "^1.10.0"
