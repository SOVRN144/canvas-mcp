--- conflicted
+++ resolved
@@ -19,13 +19,6 @@
 const PORT = process.env.PORT || 8080;
 const LOG_LEVEL = process.env.LOG_LEVEL || "info";
 
-<<<<<<< HEAD
-=======
-const OPENAI_API_KEY = process.env.OPENAI_API_KEY;
-const OPENAI_VISION_MODEL = process.env.OPENAI_VISION_MODEL || "gpt-4o";
-const OPENAI_TIMEOUT_MS = Number(process.env.OPENAI_TIMEOUT_MS || 60000);
-
->>>>>>> d120eb94
 const MIN_IMAGE_PX = parseInt(process.env.MIN_IMAGE_PX || "0", 10);
 const OCR_WEBHOOK_SECRET = process.env.OCR_WEBHOOK_SECRET || ""; // if set, requests must be HMAC-signed
 const OCR_MAX_BYTES = Number(process.env.OCR_MAX_BYTES || 15_000_000); // 15 MB default
@@ -102,19 +95,11 @@
 
 // readiness (presence booleans only — no secret values)
 app.get("/ready", (_req, res) => {
-<<<<<<< HEAD
   const azure = getAzureConfig();
   res.json({
     ok: true,
     openai: getOpenAIEnabled(),
     azure: Boolean(azure.endpoint && azure.key),
-=======
-  const { endpoint, key } = getAzureConfig();
-  res.json({
-    ok: true,
-    openai: Boolean(OPENAI_API_KEY),
-    azure: Boolean(endpoint && key),
->>>>>>> d120eb94
     hmac: Boolean(OCR_WEBHOOK_SECRET),
     pdfPreslice: getPdfPresliceEnabled()
   });
@@ -389,18 +374,7 @@
       signal: globalThis.AbortSignal?.timeout?.(postTimeoutMs)
     });
   } catch (err) {
-<<<<<<< HEAD
     if (err?.response) {
-=======
-    const known = new Set(["azure_failed", "azure_timeout"]);
-    const statusIsNumber = typeof err?.status === "number";
-    const codeIsKnown = err && typeof err === "object" && known.has(err.code);
-    if (statusIsNumber || codeIsKnown) {
-      throw err;
-    }
-
-    if (err && typeof err === "object" && "response" in err && err.response) {
->>>>>>> d120eb94
       const status = err.response?.status ?? 502;
       const submitError = new Error(`Azure submit HTTP ${status}`);
       submitError.status = 502;
@@ -429,11 +403,7 @@
 
   // Poll with bounded retries/backoff for transient 429/5xx, honor Retry-After
   const deadline = Date.now() + pollTimeoutMs;
-<<<<<<< HEAD
   const maxAttempts = Number.isFinite(pollMaxAttempts) && pollMaxAttempts > 0 ? pollMaxAttempts : 60;
-=======
-  const maxAttempts = pollMaxAttempts;
->>>>>>> d120eb94
   let resultJson = null;
   let attempt = 0;
   let delayMs = pollMs;
@@ -449,11 +419,7 @@
         `${endpoint}/vision/${apiVersion}/read/analyzeResults/${opId}`,
         {
           headers: { "Ocp-Apim-Subscription-Key": key },
-<<<<<<< HEAD
           timeout: Math.max(2000, pollMs),
-=======
-          timeout: clamp(Math.max(500, pollMs * 5), 500, pollTimeoutMs),
->>>>>>> d120eb94
           validateStatus: () => true
         }
       );
@@ -469,7 +435,6 @@
       if (httpStatus !== 200) {
         if (httpStatus >= 400 && httpStatus < 500 && httpStatus !== 429) {
           const e = new Error(`Azure poll HTTP ${httpStatus}`);
-<<<<<<< HEAD
           e.status = httpStatus;
           e.code = "azure_failed";
           e.detail = poll.data;
@@ -483,23 +448,6 @@
         e.status = httpStatus || 502;
         e.code = "azure_failed";
         e.detail = poll.data;
-=======
-          e.status = 502;
-          e.code = "azure_failed";
-          e.detail = { upstreamStatus: httpStatus, body: poll.data };
-          throw e;
-        }
-
-        if (httpStatus === 429 || httpStatus >= 500) {
-          delayMs = boundedDelay;
-          continue;
-        }
-
-        const e = new Error(`Azure poll HTTP ${httpStatus}`);
-        e.status = 502;
-        e.code = "azure_failed";
-        e.detail = { upstreamStatus: httpStatus, body: poll.data };
->>>>>>> d120eb94
         throw e;
       }
 
@@ -507,29 +455,16 @@
       const st = poll.data?.status;
       if (st === "succeeded") { resultJson = poll.data; break; }
       if (st === "failed") {
-<<<<<<< HEAD
         const e = new Error("Azure Read failed");
         e.status = 502;
         e.code = "azure_failed";
         e.detail = poll.data;
         throw e;
-=======
-        const detailMessage =
-          poll.data?.error?.message ??
-          poll.data?.analyzeResult?.errors?.[0]?.message ??
-          "unknown";
-        const azureError = new Error(`Azure Read failed: ${detailMessage}`);
-        azureError.status = 502;
-        azureError.code = "azure_failed";
-        azureError.detail = poll.data;
-        throw azureError;
->>>>>>> d120eb94
       }
       // notStarted/running → continue polling
       continue;
 
     } catch (err) {
-<<<<<<< HEAD
       // Axios errors (network, timeout, etc.)
       if (!err.response) {
         const e = new Error("Azure Read network error");
@@ -537,13 +472,6 @@
         e.code = "azure_failed";
         e.detail = String(err instanceof Error ? err.message : err);
         throw e;
-=======
-      const known = new Set(["azure_failed", "azure_timeout"]);
-      const statusIsNumber = typeof err?.status === "number";
-      const codeIsKnown = err && typeof err === "object" && known.has(err.code);
-      if (statusIsNumber || codeIsKnown) {
-        throw err;
->>>>>>> d120eb94
       }
 
       if (err?.response) {
@@ -567,22 +495,14 @@
       if (LOG_LEVEL !== "silent") {
         console.error(`Azure Read exceeded poll attempts`, { requestId, opId, attempts: attempt });
       }
-<<<<<<< HEAD
       const e = new Error("Azure Read exceeded poll attempts");
-=======
-      const e = new Error(`Azure Read timed out after ${attempt} polls`);
->>>>>>> d120eb94
       e.status = 504;
       e.code = "azure_timeout";
       e.meta = { attempts: attempt };
       e.detail = { opId };
       throw e;
     }
-<<<<<<< HEAD
     const timeoutErr = new Error("Azure Read timeout");
-=======
-    const timeoutErr = new Error("Azure Read timed out before completion");
->>>>>>> d120eb94
     timeoutErr.status = 504;
     timeoutErr.code = "azure_timeout";
     timeoutErr.detail = { opId };
@@ -732,7 +652,6 @@
       return bad(res, 415, `Unsupported mime: ${mime}`, { code: "unsupported_mime" });
     }
   } catch (err) {
-<<<<<<< HEAD
     const status = err?.status || err?.statusCode || 500;
     if (LOG_LEVEL !== "silent") {
       console.error(`[${requestId}] OCR error`, {
@@ -740,11 +659,6 @@
         code: err?.code,
         message: err?.message
       });
-=======
-    const status = err?.status ?? err?.statusCode ?? 500;
-    if (LOG_LEVEL !== "silent") {
-      console.error(`[${requestId}] OCR error`, { status, code: err?.code, message: err?.message });
->>>>>>> d120eb94
     }
     const errorPayload = {
       code: typeof err?.code === "string" ? err.code : String(status),
